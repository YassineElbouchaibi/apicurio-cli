--- conflicted
+++ resolved
@@ -34,11 +34,7 @@
 ///
 /// Controls how transitive dependencies (references) are automatically resolved
 /// and where they are stored when not explicitly declared in dependencies.
-<<<<<<< HEAD
-#[derive(Deserialize, Serialize, Debug, Clone, PartialEq)]
-=======
 #[derive(Deserialize, Serialize, Debug, Clone, PartialEq, Default)]
->>>>>>> b3db68f7
 #[serde(rename_all = "camelCase")]
 pub struct ReferenceResolutionConfig {
     /// Whether to automatically resolve references
@@ -47,16 +43,8 @@
     /// Output path pattern for resolved references
     /// Variables: {groupId}, {artifactId}, {version}, {ext}
     /// Advanced variables: {artifactParts[0]}, {artifactParts[1]}, etc.
-<<<<<<< HEAD
     #[serde(default, skip_serializing_if = "is_default_output_patterns")]
     pub output_patterns: OutputPatterns,
-=======
-    #[serde(
-        default = "default_reference_pattern",
-        skip_serializing_if = "is_default_reference_pattern"
-    )]
-    pub output_pattern: String,
->>>>>>> b3db68f7
     /// Maximum depth for reference resolution (prevents infinite loops)
     #[serde(
         default = "default_max_depth",
@@ -70,38 +58,11 @@
     pub output_overrides: std::collections::HashMap<String, Option<String>>,
 }
 
-<<<<<<< HEAD
-impl Default for ReferenceResolutionConfig {
-    fn default() -> Self {
-        Self {
-            enabled: true,
-            output_patterns: OutputPatterns::default(),
-            max_depth: default_max_depth(),
-            output_overrides: std::collections::HashMap::new(),
-        }
-    }
-}
 fn default_true() -> bool {
     true
 }
 fn is_default_true(value: &bool) -> bool {
     *value
-=======
-fn default_true() -> bool {
-    true
-}
-
-fn is_default_true(value: &bool) -> bool {
-    *value
-}
-
-fn default_reference_pattern() -> String {
-    "references/{groupId}/{artifactId}/{version}.{ext}".to_string()
->>>>>>> b3db68f7
-}
-
-fn is_default_reference_pattern(value: &str) -> bool {
-    value == default_reference_pattern()
 }
 
 fn default_max_depth() -> u32 {
@@ -116,7 +77,6 @@
     config == &ReferenceResolutionConfig::default()
 }
 
-<<<<<<< HEAD
 fn is_default_output_patterns(patterns: &OutputPatterns) -> bool {
     patterns == &OutputPatterns::default()
 }
@@ -205,8 +165,6 @@
     pub output_patterns: OutputPatterns,
 }
 
-=======
->>>>>>> b3db68f7
 /// Repository-specific configuration loaded from `apicurioconfig.yaml`
 ///
 /// This is the main configuration file for a project, containing:
@@ -926,7 +884,6 @@
         assert_eq!(dep.resolved_group_id(), publish.resolved_group_id());
         assert_eq!(dep.resolved_artifact_id(), publish.resolved_artifact_id());
     }
-<<<<<<< HEAD
 
     #[test]
     fn test_default_output_patterns_not_serialized() {
@@ -957,12 +914,5 @@
         assert!(yaml_with_ref_patterns.contains("referenceResolution"));
         assert!(yaml_with_ref_patterns.contains("outputPatterns"));
         assert!(yaml_with_ref_patterns.contains("avro"));
-=======
-    #[test]
-    fn test_empty_output_overrides_not_serialized() {
-        let cfg = RepoConfig::default();
-        let yaml = serde_yaml::to_string(&cfg).unwrap();
-        assert!(!yaml.contains("outputOverrides"));
->>>>>>> b3db68f7
     }
 }